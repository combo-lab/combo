--- conflicted
+++ resolved
@@ -4,8 +4,12 @@
   alias <%= inspect context.module %>
   alias <%= inspect schema.module %>
 
-  @create_attrs <%= inspect schema.params.create %>
-  @update_attrs <%= inspect schema.params.update %>
+  @create_attrs %{
+<%= schema.params.create |> Enum.map(fn {key, val} -> "    #{key}: #{inspect(val)}" end) |> Enum.join(",\n") %>
+  }
+  @update_attrs %{
+<%= schema.params.update |> Enum.map(fn {key, val} -> "    #{key}: #{inspect(val)}" end) |> Enum.join(",\n") %>
+  }
   @invalid_attrs <%= inspect for {key, _} <- schema.params.create, into: %{}, do: {key, nil} %>
 
   def fixture(:<%= schema.singular %>) do
@@ -26,26 +30,19 @@
 
   describe "create <%= schema.singular %>" do
     test "renders <%= schema.singular %> when data is valid", %{conn: conn} do
-      conn = post conn, Routes.<%= schema.route_helper %>_path(conn, :create), <%= schema.singular %>: @create_attrs
+      conn = post(conn, Routes.<%= schema.route_helper %>_path(conn, :create), <%= schema.singular %>: @create_attrs)
       assert %{"id" => id} = json_response(conn, 201)["data"]
 
-<<<<<<< HEAD
       conn = get(conn, Routes.<%= schema.route_helper %>_path(conn, :show, id))
 
-      assert json_response(conn, 200)["data"] == %{
+      assert %{
                "id" => id<%= for {key, val} <- schema.params.create do %>,
-               "<%= key %>" => <%= Phoenix.json_library().encode!(val) %><% end %>}
-=======
-      conn = get conn, Routes.<%= schema.route_helper %>_path(conn, :show, id)
-      assert %{
-        "id" => id<%= for {key, val} <- schema.params.create do %>,
-        "<%= key %>" => <%= Phoenix.json_library().encode!(val) %><% end %>
-      } = json_response(conn, 200)["data"]
->>>>>>> b3c9b2aa
+               "<%= key %>" => <%= Phoenix.json_library().encode!(val) %><% end %>
+             } = json_response(conn, 200)["data"]
     end
 
     test "renders errors when data is invalid", %{conn: conn} do
-      conn = post conn, Routes.<%= schema.route_helper %>_path(conn, :create), <%= schema.singular %>: @invalid_attrs
+      conn = post(conn, Routes.<%= schema.route_helper %>_path(conn, :create), <%= schema.singular %>: @invalid_attrs)
       assert json_response(conn, 422)["errors"] != %{}
     end
   end
@@ -54,26 +51,19 @@
     setup [:create_<%= schema.singular %>]
 
     test "renders <%= schema.singular %> when data is valid", %{conn: conn, <%= schema.singular %>: %<%= inspect schema.alias %>{id: id} = <%= schema.singular %>} do
-      conn = put conn, Routes.<%= schema.route_helper %>_path(conn, :update, <%= schema.singular %>), <%= schema.singular %>: @update_attrs
+      conn = put(conn, Routes.<%= schema.route_helper %>_path(conn, :update, <%= schema.singular %>), <%= schema.singular %>: @update_attrs)
       assert %{"id" => ^id} = json_response(conn, 200)["data"]
 
-<<<<<<< HEAD
       conn = get(conn, Routes.<%= schema.route_helper %>_path(conn, :show, id))
 
-      assert json_response(conn, 200)["data"] == %{
+      assert %{
                "id" => id<%= for {key, val} <- schema.params.update do %>,
-               "<%= key %>" => <%= Phoenix.json_library().encode!(val) %><% end %>}
-=======
-      conn = get conn, Routes.<%= schema.route_helper %>_path(conn, :show, id)
-      assert %{
-        "id" => id<%= for {key, val} <- schema.params.update do %>,
-        "<%= key %>" => <%= Phoenix.json_library().encode!(val) %><% end %>
-      } = json_response(conn, 200)["data"]
->>>>>>> b3c9b2aa
+               "<%= key %>" => <%= Phoenix.json_library().encode!(val) %><% end %>
+             } = json_response(conn, 200)["data"]
     end
 
     test "renders errors when data is invalid", %{conn: conn, <%= schema.singular %>: <%= schema.singular %>} do
-      conn = put conn, Routes.<%= schema.route_helper %>_path(conn, :update, <%= schema.singular %>), <%= schema.singular %>: @invalid_attrs
+      conn = put(conn, Routes.<%= schema.route_helper %>_path(conn, :update, <%= schema.singular %>), <%= schema.singular %>: @invalid_attrs)
       assert json_response(conn, 422)["errors"] != %{}
     end
   end
@@ -84,6 +74,7 @@
     test "deletes chosen <%= schema.singular %>", %{conn: conn, <%= schema.singular %>: <%= schema.singular %>} do
       conn = delete(conn, Routes.<%= schema.route_helper %>_path(conn, :delete, <%= schema.singular %>))
       assert response(conn, 204)
+
       assert_error_sent 404, fn ->
         get(conn, Routes.<%= schema.route_helper %>_path(conn, :show, <%= schema.singular %>))
       end
